//! Mirage entry point
//!
//! The main function is called directly after platform specific minimal setup (such as
//! configuration of the stack).

// Mark the crate as no_std and no_main, but only when not running tests.
// We need both std and main to be able to run tests in user-space on the host architecture.
#![cfg_attr(not(test), no_std)]
#![cfg_attr(not(test), no_main)]

mod arch;
mod config;
mod debug;
mod decoder;
mod logger;
mod platform;
mod virt;

use arch::{pmpcfg, Arch, Architecture};
use platform::{init, Plat, Platform};

use crate::arch::{misa, Csr, Register};
<<<<<<< HEAD
use crate::virt::{RegisterContext, Runner, VirtContext};
=======
use crate::virt::{ExecutionMode, RegisterContext, VirtContext};
>>>>>>> ea8baaa3

// Defined in the linker script
extern "C" {
    pub(crate) static _stack_bottom: u8;
    pub(crate) static _stack_top: u8;
}

pub(crate) extern "C" fn main(hart_id: usize, device_tree_blob_addr: usize) -> ! {
    init();
    log::info!("Hello, world!");
    log::info!("Hart ID: {}", hart_id);
    log::info!("misa:    0x{:x}", Arch::read_misa());
    log::info!("vmisa:   0x{:x}", Arch::read_misa() & !misa::DISABLED);
    log::info!("mstatus: 0x{:x}", Arch::read_mstatus());
    log::info!("DTS address: 0x{:x}", device_tree_blob_addr);

    log::info!("Preparing jump into payload");
    let payload_addr = Plat::load_payload();
    let mut ctx = VirtContext::new(hart_id); // Virtual context used to copy from and to hardware
    let mut runner = Runner::Firmware; // The runner indicates who is running on the hardware

    unsafe {
        // Set return address, mode and PMP permissions
        Arch::set_mpp(arch::Mode::U);
        if Plat::get_nb_pmp() > 0 {
            // Setup 4 PMPs for mirage
            Arch::write_pmpcfg(
                0,
                (pmpcfg::R | pmpcfg::W | pmpcfg::X | pmpcfg::TOR)
                    | (pmpcfg::TOR) << 8
                    | 0x0 << 16
                    | 0x0 << 24,
            );
            // 0 to 0x80000000          : empty
            // 0x80000000 to 0x80100000 : mirage
            // 0x80100000 to MAX_USIZE  : free
            Arch::write_pmpaddr(0, 0x80000000);
            Arch::write_pmpaddr(1, 0x80100000);
            Arch::write_pmpaddr(2, 0);
            Arch::write_pmpaddr(3, 0);

            Arch::write_pmpcfg(
                match Plat::get_nb_pmp() {
                    16 => 2,
                    64 => 14,
                },
                (pmpcfg::R | pmpcfg::W | pmpcfg::X | pmpcfg::TOR) << 56,
            );
            Arch::write_pmpaddr(Plat::get_nb_pmp() - 1, usize::MAX);

            Arch::flush_with_sfence();
        }

<<<<<<< HEAD
        // Configure misa to execute with expected features
        Arch::write_misa(Arch::read_misa() & !misa::DISABLED); // Misa is read-only in Qemu

        ctx.set_pmp_values(8, 4); // Give 8 PMPs to the firmware

=======
>>>>>>> ea8baaa3
        // Configure the payload context
        ctx.set(Register::X10, hart_id);
        ctx.set(Register::X11, device_tree_blob_addr);
        ctx.set(Csr::Misa, Arch::read_misa() & !misa::DISABLED);
        ctx.pc = payload_addr;
    }

    main_loop(ctx, &mut runner);
}

fn main_loop(mut ctx: VirtContext, runner: &mut Runner) -> ! {
    let max_exit = debug::get_max_payload_exits();

    log::debug!("starting loop");
    loop {
        unsafe {
<<<<<<< HEAD
            match *runner {
                Runner::Firmware => Arch::enter_virt_firmware(&mut ctx),
                Runner::OS => Arch::enter_virt_os(&mut ctx),
            }
            handle_trap(&mut ctx, max_exit, runner);
            log::trace!("ctx : {:x?}", ctx);
=======
            Arch::run_vcpu(&mut ctx);
            handle_trap(&mut ctx, max_exit);
            log::trace!("{:x?}", &ctx);
>>>>>>> ea8baaa3
        }
    }
}

fn handle_trap(ctx: &mut VirtContext, max_exit: Option<usize>, runner: &mut Runner) {
    log::trace!("Trapped!");
    log::trace!("  mcause:  {:?}", ctx.trap_info.mcause);
    log::trace!("  mstatus: 0x{:x}", ctx.trap_info.mstatus);
    log::trace!("  mepc:    0x{:x}", ctx.trap_info.mepc);
    log::trace!("  mtval:   0x{:x}", ctx.trap_info.mtval);
    log::trace!("  exits:   {}", ctx.nb_exits + 1);
<<<<<<< HEAD
    log::trace!("  runner:  {:?}", *runner);
=======
    log::trace!("  mode:    {:?}", ctx.mode);
>>>>>>> ea8baaa3

    if let Some(max_exit) = max_exit {
        if ctx.nb_exits + 1 >= max_exit {
            log::error!("Reached maximum number of exits: {}", ctx.nb_exits);
            Plat::exit_failure();
        }
    }

<<<<<<< HEAD
    match *runner {
        Runner::Firmware => {
            // Firmware trap : can come from emulated firmware or mirage (emulation code could trap)
            if ctx.trap_info.from_mmode() {
                //Trap comes from M mode: mirage
                handle_mirage_trap(ctx, runner);
            } else {
                handle_firmware_trap(ctx, runner);
            }
        }
        Runner::OS => {
            handle_os_trap(ctx, runner);
        }
=======
    if ctx.trap_info.from_mmode() {
        // Trap comes from M mode: Mirage
        handle_mirage_trap(ctx);
        return;
    }

    // Perform emulation
    let exec_mode = ctx.mode.to_exec_mode();
    match exec_mode {
        ExecutionMode::Firmware => handle_firmware_trap(ctx),
        ExecutionMode::Payload => handle_os_trap(ctx),
>>>>>>> ea8baaa3
    }

    // Check for execution mode change
    match (exec_mode, ctx.mode.to_exec_mode()) {
        (ExecutionMode::Firmware, ExecutionMode::Payload) => {
            log::debug!("Execution mode: Firmware -> Payload");
            unsafe { Arch::switch_from_firmware_to_payload(ctx) };
        }
        (ExecutionMode::Payload, ExecutionMode::Firmware) => {
            log::debug!("Execution mode: Payload -> Firmware");
            unsafe { Arch::switch_from_payload_to_firmware(ctx) };
        }
        _ => {} // No execution mode transition
    }
}

fn handle_firmware_trap(ctx: &mut VirtContext) {
    ctx.handle_payload_trap();
}

fn handle_os_trap(ctx: &mut VirtContext) {
    ctx.nb_exits += 1;
    ctx.emulate_jump_trap_handler();
}

fn handle_firmware_trap(ctx: &mut VirtContext, runner: &mut Runner) {
    log::debug!("handle_firmware_trap");
    ctx.handle_payload_trap(runner);
}

fn handle_os_trap(ctx: &mut VirtContext, runner: &mut Runner) {
    log::debug!("handle_os_trap");
    ctx.nb_exits += 1;
    ctx.emulate_jump_trap_handler(runner);
    *runner = Runner::Firmware;
}

/// Handle the trap coming from mirage
<<<<<<< HEAD
fn handle_mirage_trap(_ctx: &mut VirtContext, _runner: &mut Runner) {
=======
fn handle_mirage_trap(ctx: &mut VirtContext) {
    let trap = &ctx.trap_info;
    log::error!("Unexpected trap while executing Mirage");
    log::error!("  cause:   {} ({:?})", trap.mcause, trap.get_cause());
    log::error!("  mepc:    0x{:x}", trap.mepc);
    log::error!("  mtval:   0x{:x}", trap.mtval);
    log::error!("  mstatus: 0x{:x}", trap.mstatus);
    log::error!("  mip:     0x{:x}", trap.mip);
>>>>>>> ea8baaa3
    todo!("Mirage trap handler entered");
}

#[panic_handler]
#[cfg(not(test))]
fn panic(info: &core::panic::PanicInfo) -> ! {
    log::error!("Panicked at {:#?} ", info);
    unsafe { debug::log_stack_usage() };
    Plat::exit_failure();
}<|MERGE_RESOLUTION|>--- conflicted
+++ resolved
@@ -20,11 +20,7 @@
 use platform::{init, Plat, Platform};
 
 use crate::arch::{misa, Csr, Register};
-<<<<<<< HEAD
-use crate::virt::{RegisterContext, Runner, VirtContext};
-=======
 use crate::virt::{ExecutionMode, RegisterContext, VirtContext};
->>>>>>> ea8baaa3
 
 // Defined in the linker script
 extern "C" {
@@ -78,14 +74,8 @@
             Arch::flush_with_sfence();
         }
 
-<<<<<<< HEAD
-        // Configure misa to execute with expected features
-        Arch::write_misa(Arch::read_misa() & !misa::DISABLED); // Misa is read-only in Qemu
-
         ctx.set_pmp_values(8, 4); // Give 8 PMPs to the firmware
 
-=======
->>>>>>> ea8baaa3
         // Configure the payload context
         ctx.set(Register::X10, hart_id);
         ctx.set(Register::X11, device_tree_blob_addr);
@@ -102,18 +92,9 @@
     log::debug!("starting loop");
     loop {
         unsafe {
-<<<<<<< HEAD
-            match *runner {
-                Runner::Firmware => Arch::enter_virt_firmware(&mut ctx),
-                Runner::OS => Arch::enter_virt_os(&mut ctx),
-            }
-            handle_trap(&mut ctx, max_exit, runner);
-            log::trace!("ctx : {:x?}", ctx);
-=======
             Arch::run_vcpu(&mut ctx);
             handle_trap(&mut ctx, max_exit);
             log::trace!("{:x?}", &ctx);
->>>>>>> ea8baaa3
         }
     }
 }
@@ -125,11 +106,7 @@
     log::trace!("  mepc:    0x{:x}", ctx.trap_info.mepc);
     log::trace!("  mtval:   0x{:x}", ctx.trap_info.mtval);
     log::trace!("  exits:   {}", ctx.nb_exits + 1);
-<<<<<<< HEAD
-    log::trace!("  runner:  {:?}", *runner);
-=======
     log::trace!("  mode:    {:?}", ctx.mode);
->>>>>>> ea8baaa3
 
     if let Some(max_exit) = max_exit {
         if ctx.nb_exits + 1 >= max_exit {
@@ -138,21 +115,6 @@
         }
     }
 
-<<<<<<< HEAD
-    match *runner {
-        Runner::Firmware => {
-            // Firmware trap : can come from emulated firmware or mirage (emulation code could trap)
-            if ctx.trap_info.from_mmode() {
-                //Trap comes from M mode: mirage
-                handle_mirage_trap(ctx, runner);
-            } else {
-                handle_firmware_trap(ctx, runner);
-            }
-        }
-        Runner::OS => {
-            handle_os_trap(ctx, runner);
-        }
-=======
     if ctx.trap_info.from_mmode() {
         // Trap comes from M mode: Mirage
         handle_mirage_trap(ctx);
@@ -164,7 +126,6 @@
     match exec_mode {
         ExecutionMode::Firmware => handle_firmware_trap(ctx),
         ExecutionMode::Payload => handle_os_trap(ctx),
->>>>>>> ea8baaa3
     }
 
     // Check for execution mode change
@@ -190,22 +151,7 @@
     ctx.emulate_jump_trap_handler();
 }
 
-fn handle_firmware_trap(ctx: &mut VirtContext, runner: &mut Runner) {
-    log::debug!("handle_firmware_trap");
-    ctx.handle_payload_trap(runner);
-}
-
-fn handle_os_trap(ctx: &mut VirtContext, runner: &mut Runner) {
-    log::debug!("handle_os_trap");
-    ctx.nb_exits += 1;
-    ctx.emulate_jump_trap_handler(runner);
-    *runner = Runner::Firmware;
-}
-
 /// Handle the trap coming from mirage
-<<<<<<< HEAD
-fn handle_mirage_trap(_ctx: &mut VirtContext, _runner: &mut Runner) {
-=======
 fn handle_mirage_trap(ctx: &mut VirtContext) {
     let trap = &ctx.trap_info;
     log::error!("Unexpected trap while executing Mirage");
@@ -214,7 +160,7 @@
     log::error!("  mtval:   0x{:x}", trap.mtval);
     log::error!("  mstatus: 0x{:x}", trap.mstatus);
     log::error!("  mip:     0x{:x}", trap.mip);
->>>>>>> ea8baaa3
+
     todo!("Mirage trap handler entered");
 }
 
