--- conflicted
+++ resolved
@@ -1,4 +1,4 @@
-//! Firmware Virtualization
+//! Firmware Virtualisation
 
 use miralis_core::abi;
 
@@ -20,7 +20,7 @@
 /// The execution mode, either virtualized firmware or native payload.
 #[derive(Debug, Clone, Copy, PartialEq, Eq)]
 pub enum ExecutionMode {
-    /// Virtualized firmware, running in U-mode.
+    /// Virtualized virmware, running in U-mode.
     Firmware,
     /// Native payload, running in U or S-mode.
     Payload,
@@ -36,7 +36,7 @@
     pub(crate) regs: [usize; 32],
     /// Program Counter
     pub(crate) pc: usize,
-    /// Information on the trap that occurred, used to handle traps
+    /// Information on the trap that ocurred, used to handle traps
     pub(crate) trap_info: TrapInfo,
     /// Virtual Control and Status Registers
     pub(crate) csr: VirtCsr,
@@ -688,7 +688,8 @@
                 let addr = self.get(Register::X11);
                 let size = self.get(Register::X12);
 
-                // TODO: add proper validation that this memory range belongs to the payload
+                // TODO: add proper validation that this memory range belongs to the
+                // payload
                 let bytes = unsafe { core::slice::from_raw_parts(addr as *const u8, size) };
                 let message =
                     core::str::from_utf8(bytes).unwrap_or("note: invalid message, not utf-8");
@@ -703,7 +704,7 @@
                     }
                 }
 
-                // For now, we don't return error code or the length written
+                // For now we don't return error code or the lenght written
                 self.set(Register::X10, 0);
                 self.set(Register::X11, 0);
                 self.pc += 4;
@@ -939,7 +940,7 @@
             Csr::Mip => {
                 self.csr.mip
                     | Arch::read_csr(Csr::Mip)
-                    & (mie::SEIE_FILTER | mie::MSIE_FILTER | mie::MEIE_FILTER)
+                        & (mie::SEIE_FILTER | mie::MSIE_FILTER | mie::MEIE_FILTER)
             } // Allows to read the interrupt signal from interrupt controller.
             Csr::Mtvec => self.csr.mtvec,
             Csr::Mscratch => self.csr.mscratch,
@@ -1024,7 +1025,7 @@
             Csr::Hgeip => self.csr.hgeip,
             Csr::Hgeie => self.csr.hgeie,
             Csr::Henvcfg => self.csr.henvcfg,
-            Csr::Hcounteren => self.csr.hcounteren, // TODO: Throw the virtual exception in read
+            Csr::Hcounteren => self.csr.hcounteren, // TODO: Throw the virtual exeption in read
             Csr::Htimedelta => self.csr.htimedelta,
             Csr::Htval => self.csr.htval,
             Csr::Htinst => self.csr.htinst,
@@ -1313,11 +1314,7 @@
                     _ => self.csr.mcause = value,
                 }
             }
-<<<<<<< HEAD
-            Csr::Mtval => self.csr.mtval = value, // TODO : PLATFORM DEPENDENCE (if trapping writes to mtval or not) : Mtval is read-only 0 for now : must be able to contain valid address and zero
-=======
             Csr::Mtval => self.csr.mtval = value,
->>>>>>> e00a0638
             //Supervisor-level CSRs
             Csr::Sstatus => {
                 // Clear sstatus bits
@@ -1565,7 +1562,7 @@
     }
 
     /// We test value of mideleg when switching from payload to firmware.
-    /// Mideleg must always be 0 when executing the firmware.
+    /// Mideleg must always be 0 when executing the firware.
     #[test]
     fn switch_to_firmware_mideleg() {
         let hw = unsafe { Arch::detect_hardware() };
