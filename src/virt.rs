--- conflicted
+++ resolved
@@ -31,13 +31,9 @@
     /// Information on the trap that ocurred, used to handle traps
     pub(crate) trap_info: TrapInfo,
     /// Virtual Control and Status Registers
-<<<<<<< HEAD
-    pub csr: VirtCsr,
-=======
     pub(crate) csr: VirtCsr,
     /// Current privilege mode
     pub(crate) mode: Mode,
->>>>>>> ea8baaa3
     /// Number of virtual PMPs
     nbr_pmps: usize,
     /// Offset to the PMPs
@@ -71,48 +67,6 @@
 }
 
 /// Control and Status Registers (CSR) for a virtual firmware.
-<<<<<<< HEAD
-#[derive(Debug, Clone)]
-#[repr(C)]
-pub struct VirtCsr {
-    pub misa: usize,
-    mie: usize,
-    mip: usize,
-    mtvec: usize,
-    mvendorid: usize,
-    marchid: usize,
-    mimpid: usize,
-    mcycle: usize,
-    minstret: usize,
-    mscratch: usize,
-    mcountinhibit: usize,
-    mcounteren: usize,
-    menvcfg: usize,
-    mseccfg: usize,
-    mcause: usize,
-    mepc: usize,
-    mtval: usize,
-    pub mstatus: usize,
-    pub mtinst: usize,
-    mconfigptr: usize,
-    sie: usize,
-    stvec: usize,
-    scounteren: usize,
-    senvcfg: usize,
-    sscratch: usize,
-    sepc: usize,
-    scause: usize,
-    stval: usize,
-    sip: usize,
-    satp: usize,
-    scontext: usize,
-    medeleg: usize,
-    mideleg: usize,
-    pub pmp_cfg: [usize; 16],
-    pub pmp_addr: [usize; 64],
-    mhpmcounter: [usize; 29],
-    mhpmevent: [usize; 29],
-=======
 #[derive(Debug)]
 #[repr(C)]
 pub struct VirtCsr {
@@ -153,7 +107,6 @@
     pub pmp_addr: [usize; 64],
     pub mhpmcounter: [usize; 29],
     pub mhpmevent: [usize; 29],
->>>>>>> ea8baaa3
 }
 
 impl Default for VirtCsr {
@@ -275,15 +228,7 @@
             Instr::Mret => {
                 match (self.csr.mstatus >> mstatus::MPP_OFFSET) & mstatus::MPP_FILTER {
                     3 => {
-<<<<<<< HEAD
-                        log::debug!("mret to m-mode");
-                        // Mret is jumping back to machine mode, do nothing
-                    }
-                    1 if Plat::HAS_S_MODE => {
-                        log::debug!("mret to s-mode with MPP");
-                        // Mret is jumping to supervisor mode, the runner is the guest OS
-                        *runner = Runner::OS;
-=======
+
                         log::trace!("mret to m-mode");
                         // Mret is jumping back to machine mode, do nothing
                     }
@@ -291,21 +236,11 @@
                         log::trace!("mret to s-mode with MPP");
                         // Mret is jumping to supervisor mode, the runner is the guest OS
                         self.mode = Mode::S;
->>>>>>> ea8baaa3
 
                         VirtCsr::set_mstatus_field(
                             &mut self.csr.mstatus,
                             mstatus::MPRV_OFFSET,
                             mstatus::MPRV_FILTER,
-<<<<<<< HEAD
-                            0,
-                        );
-                    }
-                    0 => {
-                        log::debug!("mret to u-mode with MPP");
-                        // Mret is jumping to user mode, the runner is the guest OS
-                        *runner = Runner::OS;
-=======
                             Mode::S.to_bits(),
                         );
                     }
@@ -313,17 +248,12 @@
                         log::trace!("mret to u-mode with MPP");
                         // Mret is jumping to user mode, the runner is the guest OS
                         self.mode = Mode::U;
->>>>>>> ea8baaa3
 
                         VirtCsr::set_mstatus_field(
                             &mut self.csr.mstatus,
                             mstatus::MPRV_OFFSET,
                             mstatus::MPRV_FILTER,
-<<<<<<< HEAD
-                            0,
-=======
                             Mode::U.to_bits(),
->>>>>>> ea8baaa3
                         );
                     }
                     _ => {
@@ -345,11 +275,7 @@
                     );
                 }
 
-<<<<<<< HEAD
-                //MIE= MPIE, MPIE = 1, MPRV = 0
-=======
                 // MIE = MPIE, MPIE = 1, MPRV = 0
->>>>>>> ea8baaa3
                 let mpie = mstatus::MPIE_FILTER & (self.csr.mstatus >> mstatus::MPIE_OFFSET);
 
                 VirtCsr::set_mstatus_field(
@@ -376,11 +302,7 @@
         }
     }
 
-<<<<<<< HEAD
-    pub fn emulate_jump_trap_handler(&mut self, runner: &mut Runner) {
-=======
     pub fn emulate_jump_trap_handler(&mut self) {
->>>>>>> ea8baaa3
         // We are now emulating a trap, registers need to be updated
         log::trace!("Emulating jump to trap handler");
         self.csr.mcause = self.trap_info.mcause;
@@ -389,32 +311,19 @@
         self.csr.mip = self.trap_info.mip;
         self.csr.mepc = self.trap_info.mepc;
 
-<<<<<<< HEAD
-        match runner {
-            Runner::Firmware => {
-=======
         match self.mode {
             Mode::M => {
->>>>>>> ea8baaa3
                 // Modify mstatus: previous privilege mode is machine = 3
                 VirtCsr::set_mstatus_field(
                     &mut self.csr.mstatus,
                     mstatus::MPP_OFFSET,
                     mstatus::MPP_FILTER,
-<<<<<<< HEAD
-                    0b11,
-                );
-            }
-            Runner::OS => {
-                // No need to modify mstatus : MPP is correct
-=======
                     Mode::M.to_bits(),
                 );
             }
             _ => {
                 // No need to modify mstatus: MPP is correct
                 self.mode = Mode::M;
->>>>>>> ea8baaa3
             }
         }
 
