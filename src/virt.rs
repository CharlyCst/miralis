//! Firmware Virtualisation

use mirage_core::abi;

use crate::arch::{misa, Arch, Architecture, Csr, MCause, Register, TrapInfo};
use crate::debug;
use crate::decoder::{decode, Instr};
use crate::platform::{Plat, Platform};

/// The context of a virtual firmware.
#[derive(Debug)]
#[repr(C)]
pub struct VirtContext {
    /// Stack pointer of the host, used to restore context on trap.
    host_stack: usize,
    /// Basic registers
    regs: [usize; 32],
    /// Program Counter
    pub(crate) pc: usize,
    /// Information on the trap that ocurred, used to handle traps
    pub(crate) trap_info: TrapInfo,
    /// Virtual Control and Status Registers
    csr: VirtCsr,
    /// Number of virtual PMPs
    nbr_pmps: usize,
    /// Hart ID
    hart_id: usize,
    /// Number of exists to Mirage
    pub(crate) nb_exits: usize,
}

impl VirtContext {
    pub fn new(hart_id: usize) -> Self {
        VirtContext {
            host_stack: 0,
            regs: Default::default(),
            csr: Default::default(),
            pc: 0,
            trap_info: Default::default(),
            nb_exits: 0,
            hart_id,
            nbr_pmps: match Plat::get_nb_pmp() {
                0 => 0,
                16 => 0,
                64 => 16,
                _ => 0,
            },
        }
    }
}

/// Control and Status Registers (CSR) for a virtual firmware.
#[derive(Debug)]
pub struct VirtCsr {
    misa: usize,
    mie: usize,
    mip: usize,
    mtvec: usize,
    mscratch: usize,
    mvendorid: usize,
    marchid: usize,
    mimpid: usize,
    pmp_cfg: [usize; 16],
    pmp_addr: [usize; 64],
    mcycle: usize,
    minstret: usize,
    mhpmcounter: [usize; 29],
    mcountinhibit: usize,
    mhpmevent: [usize; 29],
    mcounteren: usize,
    menvcfg: usize,
    mseccfg: usize,
    mcause: usize,
    mepc: usize,
    mtval: usize,
    pub mstatus: usize,
    pub mtinst: usize,
    mconfigptr: usize,
    tselect: usize,
}

impl Default for VirtCsr {
    fn default() -> VirtCsr {
        VirtCsr {
            misa: 0,
            mie: 0,
            mip: 0,
            mtvec: 0,
            mscratch: 0,
            mvendorid: 0,
            marchid: 0,
            mimpid: 0,
            pmp_cfg: [0; 16],
            pmp_addr: [0; 64],
            mcycle: 0,
            minstret: 0,
            mhpmcounter: [0; 29],
            mcountinhibit: 0,
            mhpmevent: [0; 29],
            mcounteren: 0,
            menvcfg: 0,
            mseccfg: 0,
            mcause: 0,
            mepc: 0,
            mtval: 0,
            mstatus: 0,
            mtinst: 0,
            mconfigptr: 0,
            tselect: 0,
        }
    }
}

// —————————————————————————— Handle Payload Traps —————————————————————————— //

impl VirtContext {
    fn emulate_instr(&mut self, instr: &Instr) {
        match instr {
            Instr::Wfi => {
                todo!("wfi is not yet supported");
            }
            Instr::Csrrw { csr, .. }
            | Instr::Csrrs { csr, .. }
            | Instr::Csrrc { csr, .. }
            | Instr::Csrrwi { csr, .. }
            | Instr::Csrrsi { csr, .. }
            | Instr::Csrrci { csr, .. }
                if csr.is_unknown() =>
            {
                self.emulate_jump_trap_handler();
            }
            Instr::Csrrw { csr, rd, rs1 } => {
                let tmp = self.get(csr);
                self.set(csr, self.get(rs1));
                self.set(rd, tmp);
                self.pc += 4;
            }
            Instr::Csrrs { csr, rd, rs1 } => {
                let tmp = self.get(csr);
                self.set(csr, tmp | self.get(rs1));
                self.set(rd, tmp);
                self.pc += 4;
            }
            Instr::Csrrwi { csr, rd, uimm } => {
                self.set(rd, self.get(csr));
                self.set(csr, *uimm);
                self.pc += 4;
            }
            Instr::Csrrsi { csr, rd, uimm } => {
                let tmp = self.get(csr);
                self.set(csr, tmp | uimm);
                self.set(rd, tmp);
                self.pc += 4;
            }
            Instr::Csrrc { csr, rd, rs1 } => {
                let tmp = self.get(csr);
                self.set(csr, tmp & !self.get(rs1));
                self.set(rd, tmp);
                self.pc += 4;
            }
            Instr::Csrrci { csr, rd, uimm } => {
                let tmp = self.get(csr);
                self.set(csr, tmp & !uimm);
                self.set(rd, tmp);
                self.pc += 4;
            }
            Instr::Mret => {
                if ((self.csr.mstatus >> 11) & 0b11) != 3 {
                    panic!(
                        "MRET is not going to M mode: {} with MPP {}",
                        self.csr.mstatus,
                        ((self.csr.mstatus >> 11) & 0b11)
                    );
                }
                // Modify mstatus
                // ONLY WITH HYPERVISOR EXTENSION : MPV = 0,
                // self.csr.mstatus = self.csr.mstatus & !(0b1 << 39);

                // MPP = 0, MIE= MPIE, MPIE = 1, MPRV = 0
                let mpie = 0b1 & (self.csr.mstatus >> 7);

                // TODO: create some constants to make it easier to understand what is going on
                // here
                self.csr.mstatus = self.csr.mstatus | 0b1 << 7;
                self.csr.mstatus = self.csr.mstatus & !(0b1 << 3);
                self.csr.mstatus = self.csr.mstatus | mpie << 3;
                self.csr.mstatus = self.csr.mstatus & !(0b11 << 11);

                // Jump back to payload
                self.pc = self.csr.mepc;
            }
            _ => todo!("Instruction not yet implemented: {:?}", instr),
        }
    }

    fn emulate_jump_trap_handler(&mut self) {
        // We are now emulating a trap, registers need to be updated
        log::trace!("Emulating jump to trap handler");
        self.csr.mcause = self.trap_info.mcause;
        self.csr.mstatus = self.trap_info.mstatus; // TODO: are we leaking information from Mirage?
        self.csr.mtval = self.trap_info.mtval;
        self.csr.mip = self.trap_info.mip;
        self.csr.mepc = self.trap_info.mepc;

        // Modify mstatus: previous privilege mode is Machine = 3
        self.csr.mstatus = self.csr.mstatus | 0b11 << 11;

        // Go to payload trap handler
        assert!(
            self.csr.mtvec & 0b11 == 0,
            "Only direct mode is supported for mtvec"
        );
        self.pc = self.csr.mtvec
    }

    /// Handle the trap coming from the payload
    pub fn handle_payload_trap(&mut self) {
        // Keep track of the number of exit
        self.nb_exits += 1;

        let cause = self.trap_info.get_cause();
        match cause {
            MCause::EcallFromUMode if self.get(Register::X17) == abi::MIRAGE_EID => {
                let fid = self.get(Register::X16);
                match fid {
                    abi::MIRAGE_FAILURE_FID => {
                        log::error!("Payload panicked!");
                        log::error!("  pc:    0x{:x}", self.pc);
                        log::error!("  exits: {}", self.nb_exits);
                        unsafe { debug::log_stack_usage() };
                        Plat::exit_failure();
                    }
                    abi::MIRAGE_SUCCESS_FID => {
                        log::info!("Success!");
                        log::info!("Number of payload exits: {}", self.nb_exits);
                        unsafe { debug::log_stack_usage() };
                        Plat::exit_success();
                    }
                    _ => panic!("Invalid Mirage FID: 0x{:x}", fid),
                }
            }
            MCause::EcallFromUMode => {
                todo!("ecall is not yet supported for EID other than Mirage ABI");
            }
            MCause::IllegalInstr => {
                let instr = unsafe { Arch::get_raw_faulting_instr(&self.trap_info) };
                let instr = decode(instr);
                log::trace!("Faulting instruction: {:?}", instr);
                self.emulate_instr(&instr);
            }
            MCause::Breakpoint => {
                self.emulate_jump_trap_handler();
            }
            _ => {
                if cause.is_interrupt() {
                    // TODO : Interrupts are not yet supported
                    todo!("Interrupts are not yet implemented");
                } else {
                    // TODO : Need to match other traps
                    todo!("Other traps are not yet implemented");
                }
            }
        }
    }
}

// ———————————————————————— Register Setters/Getters ———————————————————————— //

/// A trait implemented by virtual contexts to read and write registers.
pub trait RegisterContext<R> {
    fn get(&self, register: R) -> usize;
    fn set(&mut self, register: R, value: usize);
}

impl RegisterContext<Register> for VirtContext {
    fn get(&self, register: Register) -> usize {
        // NOTE: Register x0 is never set, so always keeps a value of 0
        self.regs[register as usize]
    }

    fn set(&mut self, register: Register, value: usize) {
        // Skip register x0
        if register == Register::X0 {
            return;
        }
        self.regs[register as usize] = value;
    }
}

impl RegisterContext<Csr> for VirtContext {
    fn get(&self, register: Csr) -> usize {
        match register {
            Csr::Mhartid => self.hart_id,
            Csr::Mstatus => self.csr.mstatus,
            Csr::Misa => self.csr.misa,
            Csr::Mie => self.csr.mie,
            Csr::Mip => self.csr.mip,
            Csr::Mtvec => self.csr.mtvec,
            Csr::Mscratch => self.csr.mscratch,
            Csr::Mvendorid => self.csr.mvendorid,
            Csr::Marchid => self.csr.marchid,
            Csr::Mimpid => self.csr.mimpid,
            Csr::Pmpcfg(pmp_cfg_idx) => {
                if pmp_cfg_idx % 2 == 1 {
                    // Illegal because we are in a RISCV64 setting
                    panic!("Illegal PMP_CFG {:?}", register)
                }
                if pmp_cfg_idx >= self.nbr_pmps / 8 {
                    // This PMP is not emulated
                    return 0;
                }
                self.csr.pmp_cfg[pmp_cfg_idx]
            }
            Csr::Pmpaddr(pmp_addr_idx) => {
                if pmp_addr_idx >= self.nbr_pmps {
                    // This PMP is not emulated
                    return 0;
                }
                self.csr.pmp_addr[pmp_addr_idx]
            }
            Csr::Mcycle => self.csr.mcycle,
            Csr::Minstret => self.csr.minstret,
            Csr::Mhpmcounter(n) => self.csr.mhpmcounter[n],
            Csr::Mcountinhibit => self.csr.mcountinhibit,
            Csr::Mhpmevent(n) => self.csr.mhpmevent[n],
            Csr::Mcounteren => self.csr.mcounteren,
            Csr::Menvcgf => self.csr.menvcfg,
            Csr::Mseccfg => self.csr.mseccfg,
            Csr::Medeleg => todo!(),                // TODO : normal read
            Csr::Mideleg => todo!(),                // TODO : normal read
            Csr::Mtinst => todo!(),                 // TODO : normal read
            Csr::Mtval2 => todo!(),                 // TODO : normal read
            Csr::Tdata1 => todo!(),                 // TODO : normal read
            Csr::Tdata2 => todo!(),                 // TODO : normal read
            Csr::Tdata3 => todo!(),                 // TODO : normal read
            Csr::Mcontext => todo!(),               // TODO : normal read
            Csr::Dcsr => todo!(),                   // TODO : normal read
            Csr::Dpc => todo!(),                    // TODO : normal read
            Csr::Dscratch0 => todo!(),              // TODO : normal read
            Csr::Dscratch1 => todo!(),              // TODO : normal read
            Csr::Mconfigptr => self.csr.mconfigptr, // Read-only
            Csr::Tselect => self.csr.tselect,       // TODO : NO INFORMATION IN THE SPECIFICATION
            Csr::Mepc => self.csr.mepc,
            Csr::Mcause => self.csr.mcause,
            Csr::Mtval => self.csr.mtval,
            //Supervisor-level CSRs
            Csr::Sstatus => todo!(),
            Csr::Sie => todo!(),
            Csr::Stvec => todo!(),
            Csr::Scounteren => todo!(),
            Csr::Senvcfg => todo!(),
            Csr::Sscratch => todo!(),
            Csr::Sepc => todo!(),
            Csr::Scause => todo!(),
            Csr::Stval => todo!(),
            Csr::Sip => todo!(),
            Csr::Satp => todo!(),
            Csr::Scontext => todo!(),
            Csr::Unknown => panic!("Tried to access unknown CSR: {:?}", register),
        }
    }

    fn set(&mut self, register: Csr, value: usize) {
        match register {
            Csr::Mhartid => (), // Read-only
            Csr::Mstatus => {
                todo!("Correct Mstatus emulation with S-mode");
                // TODO: create some constant values
                let mut new_value = self.csr.mstatus;
                // MPP : 11 : write legal : 0,1,2,3
                let mpp = (value >> 11) & 0b11;
                if mpp == 0 || mpp == 1 || mpp == 3 {
                    // Legal values
                    new_value = new_value & !(0b11 << 11); // clear MPP
                    new_value = new_value | (mpp << 11); // set new MPP
                }
                // SXL : 34 : read-only : MX-LEN = 64
                let mxl: usize = 2;
                new_value = new_value & !(0b11 << 34); // clear SXL
                new_value = new_value & (mxl << 34); // set new SXL
                                                     // UXL : 32 : read-only : MX-LEN = 64
                new_value = new_value & !(0b11 << 32); // clear UXL
                new_value = new_value | (mxl << 32); // set new UXL

                // MPRV : 17 : write anything
                // MBE : 37 : write anything
                // SBE : 36 : read-only 0 (NO S-MODE)
                new_value = new_value & !(0b1 << 36); // clear SBE
                                                      // UBE : 6 : write anything
                                                      // TVM : 20 : read-only 0 (NO S-MODE)
                new_value = new_value & !(0b1 << 20); // clear TVM
                                                      // TW : 21 : write anything
                                                      // TSR : 22 : read-only 0 (NO S-MODE)
                new_value = new_value & !(0b11 << 22); // clear TSR
                                                       // FS : 13 : read-only 0 (NO S-MODE, F extension)
                new_value = new_value & !(0b11 << 13); // clear TSR
                                                       // VS : 9 : read-only 0 (v registers)
                new_value = new_value & !(0b11 << 9); // clear TSR
                                                      // XS : 15 : read-only 0 (NO FS nor VS)
                new_value = new_value & !(0b11 << 15); // clear TSR
                                                       // SD : 63 : read-only 0 (if NO FS/VS/XS)
                new_value = new_value & !(0b1 << 63); // clear TSR

                self.csr.mstatus = new_value;
            }
            Csr::Misa => {
<<<<<<< HEAD
                let arch_misa: usize = Arch::read_misa(); // misa shows the extensions available : we cannot have more than possible in hardware

                let mut config_misa: usize = 0x0; // Features available for payload
                config_misa = config_misa
                    | match get_payload_s_mode() {
                        None => 0b0,
                        Some(b) => (if b { 0b0 } else { 0b1 }) << 18, //Mark the ones that are not available by config
                    };
                config_misa = !config_misa;

                let mirage_misa: usize = 0x8000000000000000; // Features required by Mirage : MXLEN = 2 => 64 bits

                let change_filter: usize = 0x0000000003FFFFFF; // Filters the values that can be modified by the payload
                let new_misa: usize =
                    (value & config_misa & arch_misa & change_filter) | mirage_misa;

                self.csr.misa = new_misa;
=======
                // misa shows the extensions available : we cannot have more than possible in hardware
                let arch_misa: usize = Arch::read_misa();
                // Filters the values that can be modified by the payload
                let change_filter: usize = 0x0000000003FFFFFF;
                // Update misa to a legal value
                self.csr.misa = (value & arch_misa & change_filter & !misa::DISABLED) | misa::MXL;
>>>>>>> c2c9d94c
            }
            Csr::Mie => self.csr.mie = value,
            Csr::Mip => {
                // TODO: handle mip emulation properly
                if value != 0 {
                    // We only support resetting mip for now
                    panic!("mip emulation is not yet implemented");
                }
                self.csr.mip = value;
            }
            Csr::Mtvec => self.csr.mtvec = value,
            Csr::Mscratch => self.csr.mscratch = value,
            Csr::Mvendorid => (), // Read-only
            Csr::Marchid => (),   // Read-only
            Csr::Mimpid => (),    // Read-only
            Csr::Pmpcfg(pmp_cfg_idx) => {
                if Csr::PMP_CFG_LOCK_MASK & value != 0 {
                    panic!("PMP lock bits are not yet supported")
                } else if pmp_cfg_idx % 2 == 1 {
                    // Illegal because we are in a RISCV64 setting
                    panic!("Illegal PMP_CFG {:?}", register)
                } else if pmp_cfg_idx >= self.nbr_pmps / 8 {
                    // This PMP is not emulated, ignore changes
                    return;
                }
                self.csr.pmp_cfg[pmp_cfg_idx] = Csr::PMP_CFG_LEGAL_MASK & value;
            }
            Csr::Pmpaddr(pmp_addr_idx) => {
                if pmp_addr_idx >= self.nbr_pmps {
                    // This PMP is not emulated, ignore
                    return;
                }
                self.csr.pmp_addr[pmp_addr_idx] = Csr::PMP_ADDR_LEGAL_MASK & value;
            }
            Csr::Mcycle => (),                    // Read-only 0
            Csr::Minstret => (),                  // Read-only 0
            Csr::Mhpmcounter(_counter_idx) => (), // Read-only 0
            Csr::Mcountinhibit => (),             // Read-only 0
            Csr::Mhpmevent(_event_idx) => (),     // Read-only 0
            Csr::Mcounteren => (),                // Read-only 0
            Csr::Menvcgf => self.csr.menvcfg = value,
            Csr::Mseccfg => self.csr.mseccfg = value,
            Csr::Mconfigptr => (),     // Read-only
            Csr::Medeleg => todo!(), // TODO : This register should not exist in a system without S-mode
            Csr::Mideleg => todo!(), // TODO : This register should not exist in a system without S-mode
            Csr::Mtinst => todo!(), // TODO : Can only be written automatically by the hardware on a trap, this register should not exist in a system without hypervisor extension
            Csr::Mtval2 => todo!(), // TODO : Must be able to hold 0 and may hold an arbitrary number of 2-bit-shifted guest physical addresses, written alongside mtval, this register should not exist in a system without hypervisor extension
            Csr::Tselect => (),     // Read-only 0 when no triggers are implemented
            Csr::Tdata1 => todo!(), // TODO : NO INFORMATION IN THE SPECIFICATION
            Csr::Tdata2 => todo!(), // TODO : NO INFORMATION IN THE SPECIFICATION
            Csr::Tdata3 => todo!(), // TODO : NO INFORMATION IN THE SPECIFICATION
            Csr::Mcontext => todo!(), // TODO : NO INFORMATION IN THE SPECIFICATION
            Csr::Dcsr => todo!(),   // TODO : NO INFORMATION IN THE SPECIFICATION
            Csr::Dpc => todo!(),    // TODO : NO INFORMATION IN THE SPECIFICATION
            Csr::Dscratch0 => todo!(), // TODO : NO INFORMATION IN THE SPECIFICATION
            Csr::Dscratch1 => todo!(), // TODO : NO INFORMATION IN THE SPECIFICATION
            Csr::Mepc => {
                if value > Plat::get_max_valid_address() {
                    return;
                }
                self.csr.mepc = value
            }
            Csr::Mcause => {
                let cause = MCause::new(value);
                if cause.is_interrupt() {
                    // TODO : does not support interrupts
                    return;
                }
                match cause {
                    // Can only contain supported exception codes
                    MCause::UnknownException => (),
                    _ => self.csr.mcause = value,
                }
            }
            Csr::Mtval => (), // TODO : PLATFORM DEPENDANCE (if trapping writes to mtval or not) : Mtval is read-only 0 for now : must be able to contain valid address and zero
            //Supervisor-level CSRs
            Csr::Sstatus => todo!(),
            Csr::Sie => todo!(),
            Csr::Stvec => todo!(),
            Csr::Scounteren => todo!(),
            Csr::Senvcfg => todo!(),
            Csr::Sscratch => todo!(),
            Csr::Sepc => todo!(),
            Csr::Scause => todo!(),
            Csr::Stval => todo!(),
            Csr::Sip => todo!(),
            Csr::Satp => todo!(),
            Csr::Scontext => todo!(),
            Csr::Unknown => panic!("Tried to access unknown CSR: {:?}", register),
        }
    }
}

/// Forward RegisterContext implementation for register references
impl<'a, R> RegisterContext<&'a R> for VirtContext
where
    R: Copy,
    VirtContext: RegisterContext<R>,
{
    fn get(&self, register: &'a R) -> usize {
        self.get(*register)
    }

    fn set(&mut self, register: &'a R, value: usize) {
        self.set(*register, value)
    }
}

pub fn get_payload_s_mode() -> Option<bool> {
    match option_env!("MIRAGE_PAYLOAD_S_MODE") {
        Some(env_var) => match env_var.parse() {
            Ok(b) => Some(b),
            Err(_) => None,
        },
        None => None,
    }
}<|MERGE_RESOLUTION|>--- conflicted
+++ resolved
@@ -404,32 +404,12 @@
                 self.csr.mstatus = new_value;
             }
             Csr::Misa => {
-<<<<<<< HEAD
-                let arch_misa: usize = Arch::read_misa(); // misa shows the extensions available : we cannot have more than possible in hardware
-
-                let mut config_misa: usize = 0x0; // Features available for payload
-                config_misa = config_misa
-                    | match get_payload_s_mode() {
-                        None => 0b0,
-                        Some(b) => (if b { 0b0 } else { 0b1 }) << 18, //Mark the ones that are not available by config
-                    };
-                config_misa = !config_misa;
-
-                let mirage_misa: usize = 0x8000000000000000; // Features required by Mirage : MXLEN = 2 => 64 bits
-
-                let change_filter: usize = 0x0000000003FFFFFF; // Filters the values that can be modified by the payload
-                let new_misa: usize =
-                    (value & config_misa & arch_misa & change_filter) | mirage_misa;
-
-                self.csr.misa = new_misa;
-=======
                 // misa shows the extensions available : we cannot have more than possible in hardware
                 let arch_misa: usize = Arch::read_misa();
                 // Filters the values that can be modified by the payload
                 let change_filter: usize = 0x0000000003FFFFFF;
                 // Update misa to a legal value
                 self.csr.misa = (value & arch_misa & change_filter & !misa::DISABLED) | misa::MXL;
->>>>>>> c2c9d94c
             }
             Csr::Mie => self.csr.mie = value,
             Csr::Mip => {
