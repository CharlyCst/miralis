//! The default policy module, which enforces no policy.

use crate::host::MiralisContext;
use crate::policy::{PolicyHookResult, PolicyModule};
use crate::virt::VirtContext;

/// The default policy module, which doesn't enforce any isolation between the firmware and the
/// rest of the system.
pub struct DefaultPolicy {}

impl PolicyModule for DefaultPolicy {
    fn init() -> Self {
        DefaultPolicy {}
    }

    fn name() -> &'static str {
        "Default Policy"
    }

    fn ecall_from_firmware(
        &mut self,
        _mctx: &mut MiralisContext,
        _ctx: &mut VirtContext,
    ) -> PolicyHookResult {
        PolicyHookResult::Ignore
    }

    fn ecall_from_payload(
        &mut self,
        _mctx: &mut MiralisContext,
        _ctx: &mut VirtContext,
    ) -> PolicyHookResult {
        PolicyHookResult::Ignore
    }

<<<<<<< HEAD
    fn switch_from_payload_to_firmware(&mut self, _: &mut VirtContext) {}

    fn switch_from_firmware_to_payload(&mut self, _: &mut VirtContext) {}
=======
    fn switch_from_payload_to_firmware(&mut self, _: &mut VirtContext, _: &mut MiralisContext) {}

    fn switch_from_firmware_to_payload(&mut self, _: &mut VirtContext, _: &mut MiralisContext) {}

    const NUMBER_PMPS: usize = 0;
>>>>>>> 4ea97fa3
}<|MERGE_RESOLUTION|>--- conflicted
+++ resolved
@@ -33,15 +33,9 @@
         PolicyHookResult::Ignore
     }
 
-<<<<<<< HEAD
-    fn switch_from_payload_to_firmware(&mut self, _: &mut VirtContext) {}
-
-    fn switch_from_firmware_to_payload(&mut self, _: &mut VirtContext) {}
-=======
     fn switch_from_payload_to_firmware(&mut self, _: &mut VirtContext, _: &mut MiralisContext) {}
 
     fn switch_from_firmware_to_payload(&mut self, _: &mut VirtContext, _: &mut MiralisContext) {}
 
     const NUMBER_PMPS: usize = 0;
->>>>>>> 4ea97fa3
 }