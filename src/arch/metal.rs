//! Bare metal RISC-V

use core::arch::{asm, global_asm};
use core::ptr;

<<<<<<< HEAD
use super::{pmpcfg, Arch, Architecture, MCause, Mode, TrapInfo};
use crate::platform::{Plat, Platform};
=======
use super::{Architecture, MCause, Mode, TrapInfo};
use crate::arch::mstatus::{MPP_FILTER, MPP_OFFSET};
>>>>>>> ea8baaa3
use crate::virt::VirtContext;
use crate::{_stack_bottom, _stack_top, main};

/// Bare metal RISC-V runtime.
pub struct MetalArch {}

impl Architecture for MetalArch {
    fn init() {
        // Set trap handler
        let handler = _raw_trap_handler_firmware as usize;
        unsafe { write_mtvec(handler) };
        let mtvec = Self::read_mtvec();
        assert_eq!(handler, mtvec, "Failed to set trap handler");
    }

    fn read_misa() -> usize {
        let misa: usize;
        unsafe {
            asm!(
                "csrr {x}, misa",
                x = out(reg) misa);
        }
        return misa;
    }

    fn read_mstatus() -> usize {
        let mstatus: usize;
        unsafe {
            asm!(
                "csrr {x}, mstatus",
                x = out(reg) mstatus);
        }
        return mstatus;
    }

    unsafe fn set_mpp(mode: Mode) {
        const MPP_MASK: usize = 0b11_usize << 11;
        let value = mode.to_bits() << 11;
        let mstatus = Self::read_mstatus();
        Self::write_mstatus((mstatus & !MPP_MASK) | value)
    }

    unsafe fn write_mstatus(mstatus: usize) {
        asm!(
            "csrw mstatus, {x}",
            x = in(reg) mstatus
        )
    }

    unsafe fn write_pmpcfg(idx: usize, pmpcfg: usize) {
        match idx {
            0 => {
                asm!(
                    "csrw pmpcfg0, {x}",
                    x = in(reg) pmpcfg
                )
            }
            2 => {
                asm!(
                    "csrw pmpcfg2, {x}",
                    x = in(reg) pmpcfg
                )
            }
            _ => todo!("pmpcfg{} not yet implemented", idx),
        }
    }

    unsafe fn write_pmpaddr(idx: usize, pmpaddr: usize) {
        match idx {
            0 => {
                asm!(
                    "csrw pmpaddr0, {x}",
                    x = in(reg) pmpaddr
                )
            }
            1 => {
                asm!(
                    "csrw pmpaddr1, {x}",
                    x = in(reg) pmpaddr
                )
            }
            2 => {
                asm!(
                    "csrw pmpaddr2, {x}",
                    x = in(reg) pmpaddr
                )
            }
            3 => {
                asm!(
                    "csrw pmpaddr3, {x}",
                    x = in(reg) pmpaddr
                )
            }
            15 => {
                asm!(
                    "csrw pmpaddr15, {x}",
                    x = in(reg) pmpaddr
                )
            }
            _ => todo!("pmpaddr{} not yet implemented", idx),
        }
    }

    unsafe fn mret() -> ! {
        asm!("mret", options(noreturn))
    }

    unsafe fn ecall() {
        asm!("ecall")
    }

    unsafe fn get_raw_faulting_instr(trap_info: &TrapInfo) -> usize {
        assert!(
            trap_info.mcause == MCause::IllegalInstr as usize,
            "Trying to read faulting instruction but trap is not an illegal instruction"
        );

        // First, try mtval and check if it contains an instruction
        if trap_info.mtval != 0 {
            return trap_info.mtval;
        }

        let instr_ptr = trap_info.mepc as *const u32;

        // With compressed instruction extention ("C") instructions can be misaligned.
        // TODO: add support for 16 bits instructions
        let instr = ptr::read_unaligned(instr_ptr);
        instr as usize
    }

<<<<<<< HEAD
    unsafe fn enter_virt_firmware(ctx: &mut VirtContext) {
        log::debug!("enter_virt_firmware");
        let handler = _raw_trap_handler_firmware as usize;
        unsafe {
            write_mtvec(handler);
        }
        log::debug!(
            "enter_virt_firmware : mtvec check : {:x}",
            Self::read_mtvec()
        );
=======
    unsafe fn run_vcpu(ctx: &mut VirtContext) {
>>>>>>> ea8baaa3
        asm!(
            // We need to save some registers manually, the compiler can't handle those
            "sd x3, (8*1)(sp)",
            "sd x4, (8*2)(sp)",
            "sd x8, (8*3)(sp)",
            "sd x9, (8*4)(sp)",
            // Jump into context switch code
            "jal x30, _run_vcpu",
            // Restore registers
            "ld x3, (8*1)(sp)",
            "ld x4, (8*2)(sp)",
            "ld x8, (8*3)(sp)",
            "ld x9, (8*4)(sp)",
            // Clobber all other registers, so that the compiler automatically
            // saves and restores the ones it needs
            inout("x31") ctx => _,
            out("x1") _,
            out("x5") _,
            out("x6") _,
            out("x7") _,
            out("x10") _,
            out("x11") _,
            out("x12") _,
            out("x13") _,
            out("x14") _,
            out("x15") _,
            out("x16") _,
            out("x17") _,
            out("x18") _,
            out("x19") _,
            out("x20") _,
            out("x21") _,
            out("x22") _,
            out("x23") _,
            out("x24") _,
            out("x25") _,
            out("x26") _,
            out("x27") _,
            out("x28") _,
            out("x29") _,
            out("x30") _,
        );

        // TODO : mirage trap handler should go here
        let handler = _raw_trap_handler_firmware as usize;
        unsafe {
            write_mtvec(handler);
        }
    }

    unsafe fn enter_virt_os(ctx: &mut VirtContext) {
        log::debug!("enter_virt_os");
        let handler = _raw_trap_handler_os as usize;
        unsafe {
            write_mtvec(handler);
        }
        log::debug!("enter_virt_os : mtvec check : {:x}", Self::read_mtvec());
        asm!(
            // We need to save some registers manually, the compiler can't handle those
            "sd x3, (8*1)(sp)",
            "sd x4, (8*2)(sp)",
            "sd x8, (8*3)(sp)",
            "sd x9, (8*4)(sp)",
            // We need to save some CSR
            "csrr x3, mtvec",
            "sd x3, (8*5)(sp)",
            "csrr x3, mie",
            "sd x3, (8*6)(sp)",
            "csrr x3, mip ",
            "sd x3, (8*7)(sp)",
            "csrr x3, mscratch",
            "sd x3, (8*8)(sp)",
            "csrr x3, mstatus ",
            "sd x3, (8*9)(sp)",
            "csrr x3, medeleg ",
            "sd x3, (8*10)(sp)",
            "csrr x3, mideleg ",
            "sd x3, (8*11)(sp)",

            // Jump into context switch code
            "jal x30, _enter_virt_os",

            //Restore CSR
            "ld x3, (8*5)(sp)",
            "csrw mtvec, x3",
            "ld x3, (8*6)(sp)",
            "csrw mie, x3",
            "ld x3, (8*7)(sp)",
            "csrw mip, x3",
            "ld x3, (8*8)(sp)",
            "csrw mscratch, x3",
            "ld x3, (8*9)(sp)",
            "csrw mstatus, x3",
            "ld x3, (8*10)(sp)",
            "csrw medeleg, x3",
            "ld x3, (8*11)(sp)",
            "csrw mideleg, x3",
            // Restore registers
            "ld x3, (8*1)(sp)",
            "ld x4, (8*2)(sp)",
            "ld x8, (8*3)(sp)",
            "ld x9, (8*4)(sp)",

            // Clobber all other registers, so that the compiler automatically
            // saves and restores the ones it needs
            inout("x31") ctx => _,
            out("x1") _,
            out("x5") _,
            out("x6") _,
            out("x7") _,
            out("x10") _,
            out("x11") _,
            out("x12") _,
            out("x13") _,
            out("x14") _,
            out("x15") _,
            out("x16") _,
            out("x17") _,
            out("x18") _,
            out("x19") _,
            out("x20") _,
            out("x21") _,
            out("x22") _,
            out("x23") _,
            out("x24") _,
            out("x25") _,
            out("x26") _,
            out("x27") _,
            out("x28") _,
            out("x29") _,
            out("x30") _,
        );

        // TODO : mirage trap handler should go here
        let handler = _raw_trap_handler_firmware as usize;
        unsafe {
            write_mtvec(handler);
        }
    }

    fn read_mtvec() -> usize {
        let mtvec: usize;
        unsafe {
            asm!(
                "csrr {x}, mtvec",
                x = out(reg) mtvec
            )
        }
        return mtvec;
    }

    unsafe fn flush_with_sfence() {
        unsafe { asm!("sfence.vma") }
    }

    fn read_mtvec() -> usize {
        let mtvec: usize;
        unsafe {
            asm!(
                "csrr {x}, mtvec",
                x = out(reg) mtvec
            )
        }
        return mtvec;
    }

    /// Loads the S-mode CSR registers into the physical registers configures M-mode registers for
    /// payload execution.
    unsafe fn switch_from_firmware_to_payload(ctx: &mut VirtContext) {
        // First, restore S-mode registers
        asm!(
            "csrw stvec, {stvec}",
            "csrw scounteren, {scounteren}",
            "csrw satp, {satp}",
            satp = in(reg) ctx.csr.satp,
            stvec = in(reg) ctx.csr.stvec,
            scounteren = in(reg) ctx.csr.scounteren,
            options(nomem)
        );
        asm!(
            "csrw sscratch, {sscratch}",
            "csrw sepc, {sepc}",
            "csrw scause, {scause}",
            sscratch = in(reg) ctx.csr.sscratch,
            sepc = in(reg) ctx.csr.sepc,
            scause = in(reg) ctx.csr.scause,
            options(nomem)
        );
        asm!(
            "csrw stval, {stval}",
            stval = in(reg) ctx.csr.stval,
            options(nomem)
        );

        // TODO: add support for senvcfg
        if false {
            asm!(
                "csrw senvcfg, {senvcfg}",
                senvcfg = in(reg) ctx.csr.senvcfg,
                options(nomem)
            );
        }

        // Then configuring M-mode registers
        asm!(
            "csrw mstatus, {mstatus}",
            "csrw mideleg, {mideleg}",
            "csrw medeleg, {medeleg}",
            mstatus = in(reg) ctx.csr.mstatus,
            mideleg = in(reg) ctx.csr.mideleg,
            medeleg = in(reg) ctx.csr.medeleg,
            options(nomem)
        );
        // TODO: should we filter mstatus? What other registers?
        // - mip?
        // - mie?
    }

    /// Loads the S-mode CSR registers into the virtual context and install sensible values (mostly
    /// 0) for running the virtual firmware in U-mode.
    unsafe fn switch_from_payload_to_firmware(ctx: &mut VirtContext) {
        // Save the registers into the virtual context.
        // We save them 3 by 3 to give the compiler more freedom to choose registers and re-order
        // code (which is possible because of the `nomem` option).
        let stvec: usize;
        let scounteren: usize;
        let senvcfg: usize;
        let sscratch: usize;
        let sepc: usize;
        let scause: usize;
        let stval: usize;
        let satp: usize;

        asm!(
            "csrrw {stvec}, stvec, x0",
            "csrrw {scounteren}, scounteren, x0",
            "csrrw {satp}, satp, x0",
            stvec = out(reg) stvec,
            scounteren = out(reg) scounteren,
            satp = out(reg) satp,
            options(nomem)
        );
        ctx.csr.stvec = stvec;
        ctx.csr.scounteren = scounteren;
        ctx.csr.satp = satp;

        asm!(
            "csrrw {sscratch}, sscratch, x0",
            "csrrw {sepc}, sepc, x0",
            "csrrw {scause}, scause, x0",
            sscratch = out(reg) sscratch,
            sepc = out(reg) sepc,
            scause = out(reg) scause,
            options(nomem)
        );
        ctx.csr.sscratch = sscratch;
        ctx.csr.sepc = sepc;
        ctx.csr.scause = scause;

        asm!(
            "csrrw {stval}, stval, x0",
            stval = out(reg) stval,
            options(nomem)
        );
        ctx.csr.stval = stval;

        // TODO: add support for senvcfg
        if false {
            asm!(
                "csrrw {senvcfg}, senvcfg, x0",
                senvcfg = out(reg) senvcfg,
                options(nomem)
            );
            ctx.csr.senvcfg = senvcfg;
        }

        // Now save M-mode registers which are (partially) exposed as S-mode registers.
        // For mstatus we read the current value and clear the two MPP bits to jump into U-mode
        // (virtual firmware) during the next mret.
        let mstatus: usize;
        let mpp_u_mode: usize = MPP_FILTER << MPP_OFFSET;
        asm!(
            "csrrc {mstatus}, mstatus, {mpp_u_mode}",
            "csrw mideleg, x0", // Do not delegate any interrupts
            "csrw medeleg, x0", // Do not delegate any exceptions
            mstatus = out(reg) mstatus,
            mpp_u_mode = in(reg) mpp_u_mode,
            options(nomem)
        );
        ctx.csr.mstatus = mstatus;
        // TODO: handle S-mode registers which are subsets of M-mode registers, such as:
        // - sip
        // - sie
    }
}

unsafe fn write_mtvec(value: usize) {
    asm!(
        "csrw mtvec, {x}",
        x = in(reg) value
    )
}

<<<<<<< HEAD
unsafe fn to_payload(ctx: &mut VirtContext){

    if Plat::get_nb_pmp() < 0  {
        // If there are no PMPs in the hardware : nothing to do
        return;
    }

    // Put PMPs from ctx into hardware, taking into account the offset
    // PMP config : no R/W/X
        // Read the mirage pmpcfg
        // Save the virt pmpcfg that will be removed
        // Shift the virt pmpcfg by offset*8
    // PMP address

    // Set last PMP to NOT W/R/X anywhere

    Arch::flush_with_sfence();
}

unsafe fn from_payload(ctx: &mut VirtContext){

    if Plat::get_nb_pmp() < 0  {
        // If there are no PMPs in the hardware : nothing to do
        return;
    }

    // Remove PMPs from hardware into ctx, taking into account the offset
    // PMP config
    // PMP address

    // Set last PMP to W/R/X anywhere

    Arch::flush_with_sfence();
}

=======
>>>>>>> ea8baaa3
// —————————————————————————————— Entry Point ——————————————————————————————— //

global_asm!(
r#"
.text
.global _start
_start:
    // Start by filling the stack with a known memory pattern
    ld t0, __stack_bottom
    ld t1, __stack_top
    li t2, 0x0BADBED0
loop:
    bgeu t0, t1, done // Exit when reaching the end address
    sw t2, 0(t0)      // Write the pattern
    addi t0, t0, 4    // increment the cursor
    j loop
done:

    // Then load the stack pointer and jump into main
    ld sp, __stack_top
    j {main}

// Store the address of the stack in memory
// That way it can be loaded as an absolute value
__stack_top:
    .dword {stack_top}
__stack_bottom:
    .dword {stack_bottom}
"#,
    main = sym main,
    stack_top = sym _stack_top,
    stack_bottom = sym _stack_bottom,
);

// ————————————————————————————— Context Switch ————————————————————————————— //

global_asm!(
    r#"
.text
.align 4
.global _run_vcpu
_run_vcpu:
    csrw mscratch, x31        // Save context in mscratch
    sd x30, (0)(sp)           // Store return address
    sd sp,(8*0)(x31)          // Store host stack
    ld x1,(8+8*32)(x31)       // Read payload PC
    csrw mepc,x1              // Restore payload PC in mepc

<<<<<<< HEAD
    // TODO: load payload misa
=======
>>>>>>> ea8baaa3
    ld x1,(8+8*1)(x31)        // Load guest general purpose registers
    ld x2,(8+8*2)(x31)
    ld x3,(8+8*3)(x31)
    ld x4,(8+8*4)(x31)
    ld x5,(8+8*5)(x31)
    ld x6,(8+8*6)(x31)
    ld x7,(8+8*7)(x31)
    ld x8,(8+8*8)(x31)
    ld x9,(8+8*9)(x31)
    ld x10,(8+8*10)(x31)
    ld x11,(8+8*11)(x31)
    ld x12,(8+8*12)(x31)
    ld x13,(8+8*13)(x31)
    ld x14,(8+8*14)(x31)
    ld x15,(8+8*15)(x31)
    ld x16,(8+8*16)(x31)
    ld x17,(8+8*17)(x31)
    ld x18,(8+8*18)(x31)
    ld x19,(8+8*19)(x31)
    ld x20,(8+8*20)(x31)
    ld x21,(8+8*21)(x31)
    ld x22,(8+8*22)(x31)
    ld x23,(8+8*23)(x31)
    ld x24,(8+8*24)(x31)
    ld x25,(8+8*25)(x31)
    ld x26,(8+8*26)(x31)
    ld x27,(8+8*27)(x31)
    ld x28,(8+8*28)(x31)
    ld x29,(8+8*29)(x31)
    ld x30,(8+8*30)(x31)
    ld x31,(8+8*31)(x31)
    mret                      // Jump into firmware
"#,
);

global_asm!(
    r#"
.text
.align 4
.global _enter_virt_os
_enter_virt_os:
    csrw mscratch, x31        // Save context in mscratch
    sd x30, (0)(sp)           // Store return address
    sd sp,(8*0)(x31)          // Store host stack
    ld x1,(8+8*32)(x31)       // Read payload PC
    csrw mepc,x1              // Restore payload PC in mepc

    ld x1,(8+8*32+8+8*5+8*0)(x31)      
    csrw misa,x1 
    ld x1,(8+8*32+8+8*5+8*1)(x31)      
    csrw mie,x1 
    ld x1,(8+8*32+8+8*5+8*2)(x31)      
    csrw mip,x1 
    //ld x1,(8+8*32+8+8*5+8*3)(x31)      
    // csrw mtvec,x1 
    //ld x1,(8+8*32+8+8*5+8*4)(x31)      
   // csrw mvendorid,x1     READ-ONLY
    //ld x1,(8+8*32+8+8*5+8*5)(x31)      
   // csrw marchid,x1       READ-ONLY
   // ld x1,(8+8*32+8+8*5+8*6)(x31)      
   // csrw mimpid,x1        READ-ONLY
    ld x1,(8+8*32+8+8*5+8*7)(x31)      
    csrw mcycle,x1 
    ld x1,(8+8*32+8+8*5+8*8)(x31)      
    csrw minstret,x1 
    //ld x1,(8+8*32+8+8*5+8*9)(x31)      
    //csrw mscratch,x1 
   // ld x1,(8+8*32+8+8*5+8*10)(x31)      
  //  csrw mcountinhibit,x1 
    ld x1,(8+8*32+8+8*5+8*11)(x31)      
    csrw mcounteren,x1 
   // ld x1,(8+8*32+8+8*5+8*12)(x31)      
  //  csrw menvcfg,x1 
   // ld x1,(8+8*32+8+8*5+8*13)(x31)      
  //  csrw mseccfg,x1 
    ld x1,(8+8*32+8+8*5+8*14)(x31)      
    csrw mcause,x1 
    ld x1,(8+8*32+8+8*5+8*15)(x31)      
    //csrw mepc,x1
    ld x1,(8+8*32+8+8*5+8*16)(x31)      
    csrw mtval,x1
    ld x1,(8+8*32+8+8*5+8*17)(x31)      
    csrw mstatus,x1
  //  ld x1,(8+8*32+8+8*5+8*18)(x31)      
  //  csrw mtinst,x1
   // ld x1,(8+8*32+8+8*5+8*19)(x31)      
  //  csrw mconfigptr,x1
    ld x1,(8+8*32+8+8*5+8*20)(x31)      
    csrw sie,x1
    ld x1,(8+8*32+8+8*5+8*21)(x31)      
    csrw stvec,x1
    ld x1,(8+8*32+8+8*5+8*22)(x31)      
    csrw scounteren,x1
   // ld x1,(8+8*32+8+8*5+8*23)(x31)      
   // csrw senvcfg,x1
    ld x1,(8+8*32+8+8*5+8*24)(x31)      
    csrw sscratch,x1
    ld x1,(8+8*32+8+8*5+8*25)(x31)      
    csrw sepc,x1
    ld x1,(8+8*32+8+8*5+8*26)(x31)      
    csrw scause,x1
    ld x1,(8+8*32+8+8*5+8*27)(x31)      
    csrw stval,x1
    ld x1,(8+8*32+8+8*5+8*28)(x31)      
    csrw sip,x1
    ld x1,(8+8*32+8+8*5+8*29)(x31)      
    csrw satp,x1
   // ld x1,(8+8*32+8+8*5+8*30)(x31)      
   // csrw scontext,x1
    ld x1,(8+8*32+8+8*5+8*31)(x31)      
    csrw medeleg,x1
    ld x1,(8+8*32+8+8*5+8*32)(x31)      
    csrw mideleg,x1
    
    ld x1,(8+8*1)(x31)        // Load guest general purpose registers
    ld x2,(8+8*2)(x31)
    ld x3,(8+8*3)(x31)
    ld x4,(8+8*4)(x31)
    ld x5,(8+8*5)(x31)
    ld x6,(8+8*6)(x31)
    ld x7,(8+8*7)(x31)
    ld x8,(8+8*8)(x31)
    ld x9,(8+8*9)(x31)
    ld x10,(8+8*10)(x31)
    ld x11,(8+8*11)(x31)
    ld x12,(8+8*12)(x31)
    ld x13,(8+8*13)(x31)
    ld x14,(8+8*14)(x31)
    ld x15,(8+8*15)(x31)
    ld x16,(8+8*16)(x31)
    ld x17,(8+8*17)(x31)
    ld x18,(8+8*18)(x31)
    ld x19,(8+8*19)(x31)
    ld x20,(8+8*20)(x31)
    ld x21,(8+8*21)(x31)
    ld x22,(8+8*22)(x31)
    ld x23,(8+8*23)(x31)
    ld x24,(8+8*24)(x31)
    ld x25,(8+8*25)(x31)
    ld x26,(8+8*26)(x31)
    ld x27,(8+8*27)(x31)
    ld x28,(8+8*28)(x31)
    ld x29,(8+8*29)(x31)
    ld x30,(8+8*30)(x31)
    ld x31,(8+8*31)(x31)

    mret                      // Jump into os
"#,
);

// —————————————————————————————— Trap Handler —————————————————————————————— //

global_asm!(
    r#"
.text
.align 4
.global _raw_trap_handler_firmware
_raw_trap_handler_firmware:
    csrrw x31, mscratch, x31 // Restore context by swapping x31 and mscratch
    sd x0,(8+8*0)(x31)       // Save all general purpose registers
    sd x1,(8+8*1)(x31)
    sd x2,(8+8*2)(x31)
    sd x3,(8+8*3)(x31)
    sd x4,(8+8*4)(x31)
    sd x5,(8+8*5)(x31)
    sd x6,(8+8*6)(x31)
    sd x7,(8+8*7)(x31)
    sd x8,(8+8*8)(x31)
    sd x9,(8+8*9)(x31)
    sd x10,(8+8*10)(x31)
    sd x11,(8+8*11)(x31)
    sd x12,(8+8*12)(x31)
    sd x13,(8+8*13)(x31)
    sd x14,(8+8*14)(x31)
    sd x15,(8+8*15)(x31)
    sd x16,(8+8*16)(x31)
    sd x17,(8+8*17)(x31)
    sd x18,(8+8*18)(x31)
    sd x19,(8+8*19)(x31)
    sd x20,(8+8*20)(x31)
    sd x21,(8+8*21)(x31)
    sd x22,(8+8*22)(x31)
    sd x23,(8+8*23)(x31)
    sd x24,(8+8*24)(x31)
    sd x25,(8+8*25)(x31)
    sd x26,(8+8*26)(x31)
    sd x27,(8+8*27)(x31)
    sd x28,(8+8*28)(x31)
    sd x29,(8+8*29)(x31)
    sd x30,(8+8*30)(x31)
    csrr x30, mscratch    // Restore x31 into x30 from mscratch
    sd x30,(8+8*31)(x31)  // Save x31 (whose value is stored in x30)

    // TODO: restore host misa

    csrr x30, mepc              // Read payload PC
    sd x30, (8+8*32)(x31)       // Save the PC
    sd x30, (8+8*32+8+8*0)(x31) // Save mepc
    csrr x30, mstatus           // Fill the TrapInfo :  Read mstatus
    sd x30, (8+8*32+8+8*1)(x31) // Save mstatus
    csrr x30, mcause            // Fill the TrapInfo :  Read mcause
    sd x30, (8+8*32+8+8*2)(x31) // Save mcause
    csrr x30, mip               // Fill the TrapInfo : Read mip
    sd x30, (8+8*32+8+8*3)(x31) // Save mip
    csrr x30, mtval             // Fill the TrapInfo : Read mtval
    sd x30, (8+8*32+8+8*4)(x31) // Save mtval

    ld sp,(8*0)(x31)      // Restore host stack
    ld x30,(sp)           // Load return address from stack
    jr x30                // Return
"#,
);

global_asm!(
    r#"
.text
.align 4
.global _raw_trap_handler_os
_raw_trap_handler_os:
    csrrw x31, mscratch, x31 // Restore context by swapping x31 and mscratch
    sd x0,(8+8*0)(x31)       // Save all general purpose registers
    sd x1,(8+8*1)(x31)
    sd x2,(8+8*2)(x31)
    sd x3,(8+8*3)(x31)
    sd x4,(8+8*4)(x31)
    sd x5,(8+8*5)(x31)
    sd x6,(8+8*6)(x31)
    sd x7,(8+8*7)(x31)
    sd x8,(8+8*8)(x31)
    sd x9,(8+8*9)(x31)
    sd x10,(8+8*10)(x31)
    sd x11,(8+8*11)(x31)
    sd x12,(8+8*12)(x31)
    sd x13,(8+8*13)(x31)
    sd x14,(8+8*14)(x31)
    sd x15,(8+8*15)(x31)
    sd x16,(8+8*16)(x31)
    sd x17,(8+8*17)(x31)
    sd x18,(8+8*18)(x31)
    sd x19,(8+8*19)(x31)
    sd x20,(8+8*20)(x31)
    sd x21,(8+8*21)(x31)
    sd x22,(8+8*22)(x31)
    sd x23,(8+8*23)(x31)
    sd x24,(8+8*24)(x31)
    sd x25,(8+8*25)(x31)
    sd x26,(8+8*26)(x31)
    sd x27,(8+8*27)(x31)
    sd x28,(8+8*28)(x31)
    sd x29,(8+8*29)(x31)
    sd x30,(8+8*30)(x31)
    csrr x30, mscratch    // Restore x31 into x30 from mscratch
    sd x30,(8+8*31)(x31)  // Save x31 (whose value is stored in x30)
    
    csrr x30, misa           
    sd x30, (8+8*32+8+8*5+8*0)(x31)  
    csrr x30, mie   
    sd x30, (8+8*32+8+8*5+8*1)(x31)  
    csrr x30, mip   
    sd x30, (8+8*32+8+8*5+8*2)(x31) 
    //csrr x30, mtvec   
    //sd x30, (8+8*32+8+8*5+8*3)(x31) 
    csrr x30, mvendorid   
    sd x30, (8+8*32+8+8*5+8*4)(x31)
    csrr x30, marchid   
    sd x30, (8+8*32+8+8*5+8*5)(x31)
    csrr x30, mimpid   
    sd x30, (8+8*32+8+8*5+8*6)(x31)
    csrr x30, mcycle   
    sd x30, (8+8*32+8+8*5+8*7)(x31)
    csrr x30, minstret   
    sd x30, (8+8*32+8+8*5+8*8)(x31)
    //csrr x30, mscratch   
    //sd x30, (8+8*32+8+8*5+8*9)(x31)
   // csrr x30, mcountinhibit  TODO 
   // sd x30, (8+8*32+8+8*5+8*10)(x31)
    csrr x30, mcounteren   
    sd x30, (8+8*32+8+8*5+8*11)(x31)
  //  csrr x30, menvcfg    TODO
  //  sd x30, (8+8*32+8+8*5+8*12)(x31)
   // csrr x30, mseccfg     TODO
   // sd x30, (8+8*32+8+8*5+8*13)(x31)
    csrr x30, mcause   
    sd x30, (8+8*32+8+8*5+8*14)(x31)
    csrr x30, mepc   
    sd x30, (8+8*32+8+8*5+8*15)(x31)
    csrr x30, mtval   
    sd x30, (8+8*32+8+8*5+8*16)(x31)
    csrr x30, mstatus   
    sd x30, (8+8*32+8+8*5+8*17)(x31)
    //csrr x30, mtinst   
   // sd x30, (8+8*32+8+8*5+8*18)(x31)
   // csrr x30, mconfigptr      TODO
   // sd x30, (8+8*32+8+8*5+8*19)(x31)
    csrr x30, sie   
    sd x30, (8+8*32+8+8*5+8*20)(x31)
    csrr x30, stvec   
    sd x30, (8+8*32+8+8*5+8*21)(x31)
    csrr x30, scounteren   
    sd x30, (8+8*32+8+8*5+8*22)(x31)
   // csrr x30, senvcfg   TODO
   // sd x30, (8+8*32+8+8*5+8*23)(x31)
    csrr x30, sscratch   
    sd x30, (8+8*32+8+8*5+8*24)(x31)
    csrr x30, sepc   
    sd x30, (8+8*32+8+8*5+8*25)(x31)
    csrr x30, scause   
    sd x30, (8+8*32+8+8*5+8*26)(x31)
    csrr x30, stval   
    sd x30, (8+8*32+8+8*5+8*27)(x31)
    csrr x30, sip   
    sd x30, (8+8*32+8+8*5+8*28)(x31)
    csrr x30, satp   
    sd x30, (8+8*32+8+8*5+8*29)(x31)
   // csrr x30, scontext   TODO
   // sd x30, (8+8*32+8+8*5+8*30)(x31)
    csrr x30, medeleg   
    sd x30, (8+8*32+8+8*5+8*31)(x31)
    csrr x30, mideleg   
    sd x30, (8+8*32+8+8*5+8*32)(x31)

    csrr x30, mepc              // Read payload PC
    sd x30, (8+8*32)(x31)       // Save the PC
    sd x30, (8+8*32+8+8*0)(x31) // Save mepc
    csrr x30, mstatus           // Fill the TrapInfo :  Read mstatus
    sd x30, (8+8*32+8+8*1)(x31) // Save mstatus
    csrr x30, mcause            // Fill the TrapInfo :  Read mcause
    sd x30, (8+8*32+8+8*2)(x31) // Save mcause
    csrr x30, mip               // Fill the TrapInfo : Read mip
    sd x30, (8+8*32+8+8*3)(x31) // Save mip
    csrr x30, mtval             // Fill the TrapInfo : Read mtval
    sd x30, (8+8*32+8+8*4)(x31) // Save mtval


    ld sp,(8*0)(x31)      // Restore host stack
    ld x30,(sp)           // Load return address from stack
    jr x30                // Return
"#,
);

extern "C" {
    fn _raw_trap_handler_firmware();
    fn _raw_trap_handler_os();
}<|MERGE_RESOLUTION|>--- conflicted
+++ resolved
@@ -3,13 +3,8 @@
 use core::arch::{asm, global_asm};
 use core::ptr;
 
-<<<<<<< HEAD
-use super::{pmpcfg, Arch, Architecture, MCause, Mode, TrapInfo};
-use crate::platform::{Plat, Platform};
-=======
 use super::{Architecture, MCause, Mode, TrapInfo};
 use crate::arch::mstatus::{MPP_FILTER, MPP_OFFSET};
->>>>>>> ea8baaa3
 use crate::virt::VirtContext;
 use crate::{_stack_bottom, _stack_top, main};
 
@@ -19,7 +14,7 @@
 impl Architecture for MetalArch {
     fn init() {
         // Set trap handler
-        let handler = _raw_trap_handler_firmware as usize;
+        let handler = _raw_trap_handler as usize;
         unsafe { write_mtvec(handler) };
         let mtvec = Self::read_mtvec();
         assert_eq!(handler, mtvec, "Failed to set trap handler");
@@ -64,12 +59,6 @@
             0 => {
                 asm!(
                     "csrw pmpcfg0, {x}",
-                    x = in(reg) pmpcfg
-                )
-            }
-            2 => {
-                asm!(
-                    "csrw pmpcfg2, {x}",
                     x = in(reg) pmpcfg
                 )
             }
@@ -91,24 +80,6 @@
                     x = in(reg) pmpaddr
                 )
             }
-            2 => {
-                asm!(
-                    "csrw pmpaddr2, {x}",
-                    x = in(reg) pmpaddr
-                )
-            }
-            3 => {
-                asm!(
-                    "csrw pmpaddr3, {x}",
-                    x = in(reg) pmpaddr
-                )
-            }
-            15 => {
-                asm!(
-                    "csrw pmpaddr15, {x}",
-                    x = in(reg) pmpaddr
-                )
-            }
             _ => todo!("pmpaddr{} not yet implemented", idx),
         }
     }
@@ -140,20 +111,7 @@
         instr as usize
     }
 
-<<<<<<< HEAD
-    unsafe fn enter_virt_firmware(ctx: &mut VirtContext) {
-        log::debug!("enter_virt_firmware");
-        let handler = _raw_trap_handler_firmware as usize;
-        unsafe {
-            write_mtvec(handler);
-        }
-        log::debug!(
-            "enter_virt_firmware : mtvec check : {:x}",
-            Self::read_mtvec()
-        );
-=======
     unsafe fn run_vcpu(ctx: &mut VirtContext) {
->>>>>>> ea8baaa3
         asm!(
             // We need to save some registers manually, the compiler can't handle those
             "sd x3, (8*1)(sp)",
@@ -196,117 +154,6 @@
             out("x29") _,
             out("x30") _,
         );
-
-        // TODO : mirage trap handler should go here
-        let handler = _raw_trap_handler_firmware as usize;
-        unsafe {
-            write_mtvec(handler);
-        }
-    }
-
-    unsafe fn enter_virt_os(ctx: &mut VirtContext) {
-        log::debug!("enter_virt_os");
-        let handler = _raw_trap_handler_os as usize;
-        unsafe {
-            write_mtvec(handler);
-        }
-        log::debug!("enter_virt_os : mtvec check : {:x}", Self::read_mtvec());
-        asm!(
-            // We need to save some registers manually, the compiler can't handle those
-            "sd x3, (8*1)(sp)",
-            "sd x4, (8*2)(sp)",
-            "sd x8, (8*3)(sp)",
-            "sd x9, (8*4)(sp)",
-            // We need to save some CSR
-            "csrr x3, mtvec",
-            "sd x3, (8*5)(sp)",
-            "csrr x3, mie",
-            "sd x3, (8*6)(sp)",
-            "csrr x3, mip ",
-            "sd x3, (8*7)(sp)",
-            "csrr x3, mscratch",
-            "sd x3, (8*8)(sp)",
-            "csrr x3, mstatus ",
-            "sd x3, (8*9)(sp)",
-            "csrr x3, medeleg ",
-            "sd x3, (8*10)(sp)",
-            "csrr x3, mideleg ",
-            "sd x3, (8*11)(sp)",
-
-            // Jump into context switch code
-            "jal x30, _enter_virt_os",
-
-            //Restore CSR
-            "ld x3, (8*5)(sp)",
-            "csrw mtvec, x3",
-            "ld x3, (8*6)(sp)",
-            "csrw mie, x3",
-            "ld x3, (8*7)(sp)",
-            "csrw mip, x3",
-            "ld x3, (8*8)(sp)",
-            "csrw mscratch, x3",
-            "ld x3, (8*9)(sp)",
-            "csrw mstatus, x3",
-            "ld x3, (8*10)(sp)",
-            "csrw medeleg, x3",
-            "ld x3, (8*11)(sp)",
-            "csrw mideleg, x3",
-            // Restore registers
-            "ld x3, (8*1)(sp)",
-            "ld x4, (8*2)(sp)",
-            "ld x8, (8*3)(sp)",
-            "ld x9, (8*4)(sp)",
-
-            // Clobber all other registers, so that the compiler automatically
-            // saves and restores the ones it needs
-            inout("x31") ctx => _,
-            out("x1") _,
-            out("x5") _,
-            out("x6") _,
-            out("x7") _,
-            out("x10") _,
-            out("x11") _,
-            out("x12") _,
-            out("x13") _,
-            out("x14") _,
-            out("x15") _,
-            out("x16") _,
-            out("x17") _,
-            out("x18") _,
-            out("x19") _,
-            out("x20") _,
-            out("x21") _,
-            out("x22") _,
-            out("x23") _,
-            out("x24") _,
-            out("x25") _,
-            out("x26") _,
-            out("x27") _,
-            out("x28") _,
-            out("x29") _,
-            out("x30") _,
-        );
-
-        // TODO : mirage trap handler should go here
-        let handler = _raw_trap_handler_firmware as usize;
-        unsafe {
-            write_mtvec(handler);
-        }
-    }
-
-    fn read_mtvec() -> usize {
-        let mtvec: usize;
-        unsafe {
-            asm!(
-                "csrr {x}, mtvec",
-                x = out(reg) mtvec
-            )
-        }
-        return mtvec;
-    }
-
-    unsafe fn flush_with_sfence() {
-        unsafe { asm!("sfence.vma") }
     }
 
     fn read_mtvec() -> usize {
@@ -457,44 +304,6 @@
     )
 }
 
-<<<<<<< HEAD
-unsafe fn to_payload(ctx: &mut VirtContext){
-
-    if Plat::get_nb_pmp() < 0  {
-        // If there are no PMPs in the hardware : nothing to do
-        return;
-    }
-
-    // Put PMPs from ctx into hardware, taking into account the offset
-    // PMP config : no R/W/X
-        // Read the mirage pmpcfg
-        // Save the virt pmpcfg that will be removed
-        // Shift the virt pmpcfg by offset*8
-    // PMP address
-
-    // Set last PMP to NOT W/R/X anywhere
-
-    Arch::flush_with_sfence();
-}
-
-unsafe fn from_payload(ctx: &mut VirtContext){
-
-    if Plat::get_nb_pmp() < 0  {
-        // If there are no PMPs in the hardware : nothing to do
-        return;
-    }
-
-    // Remove PMPs from hardware into ctx, taking into account the offset
-    // PMP config
-    // PMP address
-
-    // Set last PMP to W/R/X anywhere
-
-    Arch::flush_with_sfence();
-}
-
-=======
->>>>>>> ea8baaa3
 // —————————————————————————————— Entry Point ——————————————————————————————— //
 
 global_asm!(
@@ -543,10 +352,6 @@
     ld x1,(8+8*32)(x31)       // Read payload PC
     csrw mepc,x1              // Restore payload PC in mepc
 
-<<<<<<< HEAD
-    // TODO: load payload misa
-=======
->>>>>>> ea8baaa3
     ld x1,(8+8*1)(x31)        // Load guest general purpose registers
     ld x2,(8+8*2)(x31)
     ld x3,(8+8*3)(x31)
@@ -582,129 +387,14 @@
 "#,
 );
 
+// —————————————————————————————— Trap Handler —————————————————————————————— //
+
 global_asm!(
     r#"
 .text
 .align 4
-.global _enter_virt_os
-_enter_virt_os:
-    csrw mscratch, x31        // Save context in mscratch
-    sd x30, (0)(sp)           // Store return address
-    sd sp,(8*0)(x31)          // Store host stack
-    ld x1,(8+8*32)(x31)       // Read payload PC
-    csrw mepc,x1              // Restore payload PC in mepc
-
-    ld x1,(8+8*32+8+8*5+8*0)(x31)      
-    csrw misa,x1 
-    ld x1,(8+8*32+8+8*5+8*1)(x31)      
-    csrw mie,x1 
-    ld x1,(8+8*32+8+8*5+8*2)(x31)      
-    csrw mip,x1 
-    //ld x1,(8+8*32+8+8*5+8*3)(x31)      
-    // csrw mtvec,x1 
-    //ld x1,(8+8*32+8+8*5+8*4)(x31)      
-   // csrw mvendorid,x1     READ-ONLY
-    //ld x1,(8+8*32+8+8*5+8*5)(x31)      
-   // csrw marchid,x1       READ-ONLY
-   // ld x1,(8+8*32+8+8*5+8*6)(x31)      
-   // csrw mimpid,x1        READ-ONLY
-    ld x1,(8+8*32+8+8*5+8*7)(x31)      
-    csrw mcycle,x1 
-    ld x1,(8+8*32+8+8*5+8*8)(x31)      
-    csrw minstret,x1 
-    //ld x1,(8+8*32+8+8*5+8*9)(x31)      
-    //csrw mscratch,x1 
-   // ld x1,(8+8*32+8+8*5+8*10)(x31)      
-  //  csrw mcountinhibit,x1 
-    ld x1,(8+8*32+8+8*5+8*11)(x31)      
-    csrw mcounteren,x1 
-   // ld x1,(8+8*32+8+8*5+8*12)(x31)      
-  //  csrw menvcfg,x1 
-   // ld x1,(8+8*32+8+8*5+8*13)(x31)      
-  //  csrw mseccfg,x1 
-    ld x1,(8+8*32+8+8*5+8*14)(x31)      
-    csrw mcause,x1 
-    ld x1,(8+8*32+8+8*5+8*15)(x31)      
-    //csrw mepc,x1
-    ld x1,(8+8*32+8+8*5+8*16)(x31)      
-    csrw mtval,x1
-    ld x1,(8+8*32+8+8*5+8*17)(x31)      
-    csrw mstatus,x1
-  //  ld x1,(8+8*32+8+8*5+8*18)(x31)      
-  //  csrw mtinst,x1
-   // ld x1,(8+8*32+8+8*5+8*19)(x31)      
-  //  csrw mconfigptr,x1
-    ld x1,(8+8*32+8+8*5+8*20)(x31)      
-    csrw sie,x1
-    ld x1,(8+8*32+8+8*5+8*21)(x31)      
-    csrw stvec,x1
-    ld x1,(8+8*32+8+8*5+8*22)(x31)      
-    csrw scounteren,x1
-   // ld x1,(8+8*32+8+8*5+8*23)(x31)      
-   // csrw senvcfg,x1
-    ld x1,(8+8*32+8+8*5+8*24)(x31)      
-    csrw sscratch,x1
-    ld x1,(8+8*32+8+8*5+8*25)(x31)      
-    csrw sepc,x1
-    ld x1,(8+8*32+8+8*5+8*26)(x31)      
-    csrw scause,x1
-    ld x1,(8+8*32+8+8*5+8*27)(x31)      
-    csrw stval,x1
-    ld x1,(8+8*32+8+8*5+8*28)(x31)      
-    csrw sip,x1
-    ld x1,(8+8*32+8+8*5+8*29)(x31)      
-    csrw satp,x1
-   // ld x1,(8+8*32+8+8*5+8*30)(x31)      
-   // csrw scontext,x1
-    ld x1,(8+8*32+8+8*5+8*31)(x31)      
-    csrw medeleg,x1
-    ld x1,(8+8*32+8+8*5+8*32)(x31)      
-    csrw mideleg,x1
-    
-    ld x1,(8+8*1)(x31)        // Load guest general purpose registers
-    ld x2,(8+8*2)(x31)
-    ld x3,(8+8*3)(x31)
-    ld x4,(8+8*4)(x31)
-    ld x5,(8+8*5)(x31)
-    ld x6,(8+8*6)(x31)
-    ld x7,(8+8*7)(x31)
-    ld x8,(8+8*8)(x31)
-    ld x9,(8+8*9)(x31)
-    ld x10,(8+8*10)(x31)
-    ld x11,(8+8*11)(x31)
-    ld x12,(8+8*12)(x31)
-    ld x13,(8+8*13)(x31)
-    ld x14,(8+8*14)(x31)
-    ld x15,(8+8*15)(x31)
-    ld x16,(8+8*16)(x31)
-    ld x17,(8+8*17)(x31)
-    ld x18,(8+8*18)(x31)
-    ld x19,(8+8*19)(x31)
-    ld x20,(8+8*20)(x31)
-    ld x21,(8+8*21)(x31)
-    ld x22,(8+8*22)(x31)
-    ld x23,(8+8*23)(x31)
-    ld x24,(8+8*24)(x31)
-    ld x25,(8+8*25)(x31)
-    ld x26,(8+8*26)(x31)
-    ld x27,(8+8*27)(x31)
-    ld x28,(8+8*28)(x31)
-    ld x29,(8+8*29)(x31)
-    ld x30,(8+8*30)(x31)
-    ld x31,(8+8*31)(x31)
-
-    mret                      // Jump into os
-"#,
-);
-
-// —————————————————————————————— Trap Handler —————————————————————————————— //
-
-global_asm!(
-    r#"
-.text
-.align 4
-.global _raw_trap_handler_firmware
-_raw_trap_handler_firmware:
+.global _raw_trap_handler
+_raw_trap_handler:
     csrrw x31, mscratch, x31 // Restore context by swapping x31 and mscratch
     sd x0,(8+8*0)(x31)       // Save all general purpose registers
     sd x1,(8+8*1)(x31)
@@ -760,134 +450,6 @@
 "#,
 );
 
-global_asm!(
-    r#"
-.text
-.align 4
-.global _raw_trap_handler_os
-_raw_trap_handler_os:
-    csrrw x31, mscratch, x31 // Restore context by swapping x31 and mscratch
-    sd x0,(8+8*0)(x31)       // Save all general purpose registers
-    sd x1,(8+8*1)(x31)
-    sd x2,(8+8*2)(x31)
-    sd x3,(8+8*3)(x31)
-    sd x4,(8+8*4)(x31)
-    sd x5,(8+8*5)(x31)
-    sd x6,(8+8*6)(x31)
-    sd x7,(8+8*7)(x31)
-    sd x8,(8+8*8)(x31)
-    sd x9,(8+8*9)(x31)
-    sd x10,(8+8*10)(x31)
-    sd x11,(8+8*11)(x31)
-    sd x12,(8+8*12)(x31)
-    sd x13,(8+8*13)(x31)
-    sd x14,(8+8*14)(x31)
-    sd x15,(8+8*15)(x31)
-    sd x16,(8+8*16)(x31)
-    sd x17,(8+8*17)(x31)
-    sd x18,(8+8*18)(x31)
-    sd x19,(8+8*19)(x31)
-    sd x20,(8+8*20)(x31)
-    sd x21,(8+8*21)(x31)
-    sd x22,(8+8*22)(x31)
-    sd x23,(8+8*23)(x31)
-    sd x24,(8+8*24)(x31)
-    sd x25,(8+8*25)(x31)
-    sd x26,(8+8*26)(x31)
-    sd x27,(8+8*27)(x31)
-    sd x28,(8+8*28)(x31)
-    sd x29,(8+8*29)(x31)
-    sd x30,(8+8*30)(x31)
-    csrr x30, mscratch    // Restore x31 into x30 from mscratch
-    sd x30,(8+8*31)(x31)  // Save x31 (whose value is stored in x30)
-    
-    csrr x30, misa           
-    sd x30, (8+8*32+8+8*5+8*0)(x31)  
-    csrr x30, mie   
-    sd x30, (8+8*32+8+8*5+8*1)(x31)  
-    csrr x30, mip   
-    sd x30, (8+8*32+8+8*5+8*2)(x31) 
-    //csrr x30, mtvec   
-    //sd x30, (8+8*32+8+8*5+8*3)(x31) 
-    csrr x30, mvendorid   
-    sd x30, (8+8*32+8+8*5+8*4)(x31)
-    csrr x30, marchid   
-    sd x30, (8+8*32+8+8*5+8*5)(x31)
-    csrr x30, mimpid   
-    sd x30, (8+8*32+8+8*5+8*6)(x31)
-    csrr x30, mcycle   
-    sd x30, (8+8*32+8+8*5+8*7)(x31)
-    csrr x30, minstret   
-    sd x30, (8+8*32+8+8*5+8*8)(x31)
-    //csrr x30, mscratch   
-    //sd x30, (8+8*32+8+8*5+8*9)(x31)
-   // csrr x30, mcountinhibit  TODO 
-   // sd x30, (8+8*32+8+8*5+8*10)(x31)
-    csrr x30, mcounteren   
-    sd x30, (8+8*32+8+8*5+8*11)(x31)
-  //  csrr x30, menvcfg    TODO
-  //  sd x30, (8+8*32+8+8*5+8*12)(x31)
-   // csrr x30, mseccfg     TODO
-   // sd x30, (8+8*32+8+8*5+8*13)(x31)
-    csrr x30, mcause   
-    sd x30, (8+8*32+8+8*5+8*14)(x31)
-    csrr x30, mepc   
-    sd x30, (8+8*32+8+8*5+8*15)(x31)
-    csrr x30, mtval   
-    sd x30, (8+8*32+8+8*5+8*16)(x31)
-    csrr x30, mstatus   
-    sd x30, (8+8*32+8+8*5+8*17)(x31)
-    //csrr x30, mtinst   
-   // sd x30, (8+8*32+8+8*5+8*18)(x31)
-   // csrr x30, mconfigptr      TODO
-   // sd x30, (8+8*32+8+8*5+8*19)(x31)
-    csrr x30, sie   
-    sd x30, (8+8*32+8+8*5+8*20)(x31)
-    csrr x30, stvec   
-    sd x30, (8+8*32+8+8*5+8*21)(x31)
-    csrr x30, scounteren   
-    sd x30, (8+8*32+8+8*5+8*22)(x31)
-   // csrr x30, senvcfg   TODO
-   // sd x30, (8+8*32+8+8*5+8*23)(x31)
-    csrr x30, sscratch   
-    sd x30, (8+8*32+8+8*5+8*24)(x31)
-    csrr x30, sepc   
-    sd x30, (8+8*32+8+8*5+8*25)(x31)
-    csrr x30, scause   
-    sd x30, (8+8*32+8+8*5+8*26)(x31)
-    csrr x30, stval   
-    sd x30, (8+8*32+8+8*5+8*27)(x31)
-    csrr x30, sip   
-    sd x30, (8+8*32+8+8*5+8*28)(x31)
-    csrr x30, satp   
-    sd x30, (8+8*32+8+8*5+8*29)(x31)
-   // csrr x30, scontext   TODO
-   // sd x30, (8+8*32+8+8*5+8*30)(x31)
-    csrr x30, medeleg   
-    sd x30, (8+8*32+8+8*5+8*31)(x31)
-    csrr x30, mideleg   
-    sd x30, (8+8*32+8+8*5+8*32)(x31)
-
-    csrr x30, mepc              // Read payload PC
-    sd x30, (8+8*32)(x31)       // Save the PC
-    sd x30, (8+8*32+8+8*0)(x31) // Save mepc
-    csrr x30, mstatus           // Fill the TrapInfo :  Read mstatus
-    sd x30, (8+8*32+8+8*1)(x31) // Save mstatus
-    csrr x30, mcause            // Fill the TrapInfo :  Read mcause
-    sd x30, (8+8*32+8+8*2)(x31) // Save mcause
-    csrr x30, mip               // Fill the TrapInfo : Read mip
-    sd x30, (8+8*32+8+8*3)(x31) // Save mip
-    csrr x30, mtval             // Fill the TrapInfo : Read mtval
-    sd x30, (8+8*32+8+8*4)(x31) // Save mtval
-
-
-    ld sp,(8*0)(x31)      // Restore host stack
-    ld x30,(sp)           // Load return address from stack
-    jr x30                // Return
-"#,
-);
-
 extern "C" {
-    fn _raw_trap_handler_firmware();
-    fn _raw_trap_handler_os();
+    fn _raw_trap_handler();
 }