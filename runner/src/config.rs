--- conflicted
+++ resolved
@@ -21,11 +21,7 @@
     #[serde(default)]
     pub debug: Debug,
     #[serde(default)]
-<<<<<<< HEAD
-    pub payload: Payload,
-=======
     pub platform: Platform,
->>>>>>> c2c9d94c
 }
 
 #[derive(Deserialize, Debug, Default)]
@@ -42,11 +38,7 @@
 
 #[derive(Deserialize, Debug, Default)]
 #[serde(deny_unknown_fields)]
-<<<<<<< HEAD
-pub struct Payload {
-=======
 pub struct Platform {
->>>>>>> c2c9d94c
     pub s_mode: Option<bool>,
 }
 
@@ -57,11 +49,7 @@
         let mut envs = HashMap::new();
         envs.extend(self.log.build_envs());
         envs.extend(self.debug.build_envs());
-<<<<<<< HEAD
-        envs.extend(self.payload.build_envs());
-=======
         envs.extend(self.platform.build_envs());
->>>>>>> c2c9d94c
         envs
     }
 }
@@ -89,13 +77,6 @@
     }
 }
 
-<<<<<<< HEAD
-impl Payload {
-    fn build_envs(&self) -> HashMap<String, String> {
-        let mut envs = HashMap::new();
-        if let Some(s_mode) = self.s_mode {
-            envs.insert(String::from("MIRAGE_PAYLOAD_S_MODE"), format!("{}", s_mode));
-=======
 impl Platform {
     fn build_envs(&self) -> HashMap<String, String> {
         let mut envs = HashMap::new();
@@ -104,7 +85,6 @@
                 String::from("MIRAGE_PLATFORM_S_MODE"),
                 format!("{}", s_mode),
             );
->>>>>>> c2c9d94c
         }
         envs
     }
